import threading
import asyncio
import pytest
<<<<<<< HEAD
from nano_dev_utils.timers import Timer
=======
import logging
import re
>>>>>>> 7bfa65e2

from pytest_mock import MockerFixture
from unittest.mock import Mock
from nano_dev_utils import timers, timer

SIM_COMPLETE_TIME = 'Function completed in simulated'


@pytest.fixture
def mock_logger(mocker):
    mock_logger = mocker.MagicMock(spec=logging.Logger)
    timers.lgr = mock_logger
    return mock_logger


def test_initialization() -> None:
    assert timer.precision == 4
    assert not timer.verbose

    timer.init(6, True)
    assert timer.precision == 6
    assert timer.verbose


def test_timeit_simple(mock_logger: Mock, mocker) -> None:
    mock_time = mocker.patch('time.perf_counter_ns', side_effect=[0, int(923_470)])

    timer.init(precision=2)

    @timer.timeit()
    def sample_function():
        return 'result'

    result = sample_function()
    assert result == 'result'
    mock_time.assert_any_call()
    mock_logger.info.assert_called_once_with('sample_function took 923.47 [μs]')


def test_timeit_no_args_kwargs(mock_logger: Mock, mocker: MockerFixture) -> None:
    mock_time = mocker.patch('time.perf_counter_ns', side_effect=[1.0, 1.5])
    timer.init(precision=2, verbose=True)

    @timer.timeit()
    def yet_another_function():
        return 'yet another result'

    result = yet_another_function()
    assert result == 'yet another result'
    mock_time.assert_any_call()
    mock_logger.info.assert_called_once_with(
        'yet_another_function () {} took 0.50 [ns]'
    )


def test_multithreaded_timing(mock_logger: Mock, mocker: MockerFixture) -> None:
    """Test timer works correctly across threads"""
    sim_time_us = 1  # μs
    sim_time_ns = sim_time_us * 1e3
    num_of_threads = 4
    mocker.patch(
        'time.perf_counter_ns',
        side_effect=[0, sim_time_ns] * num_of_threads,
        autospec=True,
    )

    results = []

    @timer.timeit()
    def threaded_operation():
        return threading.get_ident()

    def run_in_thread():
        results.append(threaded_operation())

    threads = [threading.Thread(target=run_in_thread) for _ in range(num_of_threads)]

    for t in threads:
        t.start()
    for t in threads:
        t.join()

    assert mock_logger.info.call_count == num_of_threads
    assert len(set(results)) == num_of_threads

    for call_args in mock_logger.info.call_args_list:
        assert f'took {sim_time_us:.{timer.precision}f} [μs]' in call_args[0][0]


def test_verbose_mode(mock_logger: Mock, mocker: MockerFixture) -> None:
    """Test that verbose mode includes positional and
    keyword arguments in output and preserves the wrapped func result"""
    mocker.patch('time.perf_counter_ns', side_effect=[1e4, 5.23456e4])
    timer.init(verbose=True)

    @timer.timeit()
    def func_with_args(a, b, c=3):
        return a + b + c

    res = func_with_args(1, 2, c=4)
    output = mock_logger.info.call_args[0][0]
    assert '(1, 2)' in output  # checking positional args
    assert "'c': 4" in output  # checking kwargs
    mock_logger.info.assert_called_once_with(
        "func_with_args (1, 2) {'c': 4} took 42.3456 [μs]"
    )
    assert res == 7  # checking returned value preservation


def test_nested_timers(mock_logger: Mock, mocker: MockerFixture) -> None:
    """Test that nested timers work correctly"""
    outer_start = 1000
    inner_start = 1100
    inner_end = 1200
    outer_end = 1300
    mocker.patch(
        'time.perf_counter_ns',
        side_effect=[
            outer_start,
            inner_start,
            inner_end,
            outer_end,
        ],
    )

    @timer.timeit()
    def outer():
        @timer.timeit()
        def inner():
            pass

        return inner()

    outer()

    # Should have two print calls (inner and outer)
    assert mock_logger.info.call_count == 2
    inner_output = mock_logger.info.call_args_list[0][0][0]
    outer_output = mock_logger.info.call_args_list[1][0][0]

    inner_duration = float(inner_output.split('took ')[1].split(' [')[0])
    outer_duration = float(outer_output.split('took ')[1].split(' [')[0])

    assert inner_duration == inner_end - inner_start
    assert outer_duration == outer_end - outer_start
    assert outer_duration > inner_duration


def test_unit_scaling(mock_logger: Mock, mocker: MockerFixture) -> None:
    """Test the time unit selection logic directly"""
    boundary_cases = [
        (1e3 - 1, 'ns'),
        (1e3, 'μs'),
        (1e6 - 1, 'μs'),
        (1e6, 'ms'),
        (1e9 - 1, 'ms'),
        (1e9, 's'),
    ]

    for ns, expected_unit in boundary_cases:
        mocker.patch('time.perf_counter_ns', side_effect=[0, ns])
        timer.update({'precision': 2})

        @timer.timeit()
        def dummy():
            pass

        dummy()
        logged_output = mock_logger.info.call_args[0][0]
        assert expected_unit in logged_output, (
            f"Failed for {ns:,}ns → Expected '{expected_unit}' in output. "
            f'Got: {logged_output}'
        )


def test_function_metadata_preserved() -> None:
    """Test that function metadata (name, docstring) is preserved"""
    timer.update({'precision': 3})

    @timer.timeit()
    def dummy_func():
        """Test docstring"""
        pass

    assert dummy_func.__name__ == 'dummy_func'
    assert dummy_func.__doc__ == 'Test docstring'


def test_timeit_with_iterations(mock_logger: Mock, mocker: MockerFixture) -> None:
    k = 3
    sim_times_ns = [0, 1e3, 0, 2e3, 0, 3e3]
    mock_time = mocker.patch(
        'time.perf_counter_ns',
        side_effect=sim_times_ns,
        autospec=True,
    )

    timer.init(precision=2)

    @timer.timeit(iterations=k)
    def sample_function():
        return 'done'

    result = sample_function()

    assert result == 'done'
    mock_time.assert_any_call()

    mock_logger.info.assert_called_once_with(
        f'sample_function took {sum(sim_times_ns) / 3e3:.{timer.precision}f} [μs] (avg. over {k} runs)'
    )


def test_timeout_single_iteration(mocker: MockerFixture) -> None:
    cfg_timeout_s = 0.1
    duration_s = cfg_timeout_s + 0.1
    current_time_ns = 0.0
    duration_ns = duration_s * 1e9

    mocker.patch(
        'time.perf_counter_ns',
        side_effect=[0.0, duration_ns],
        autospec=True,
    )

    timer.init(6, True)

    @timer.timeit(timeout=cfg_timeout_s)
    def timed_function():
        nonlocal current_time_ns
        current_time_ns += duration_ns

    with pytest.raises(TimeoutError) as exc_info:
        timed_function()

    assert f'took {duration_s:.{timer.precision}f}s' in str(exc_info.value)


def test_timeout_multiple_iterations(mocker: MockerFixture) -> None:
    sim_time_per_iter_s = 0.3
    sim_time_per_iter_ns = sim_time_per_iter_s * 1e9

    k = 5
    timeout_threshold = (k - 1) * sim_time_per_iter_s - 0.1

    mocker.patch(
        'time.perf_counter_ns',
        side_effect=[sim_time_per_iter_ns * count for count in range(2 * k - 1)],
        autospec=True,
    )

    timer.init(6, True)

    @timer.timeit(iterations=k, timeout=timeout_threshold)
    def func(duration: float) -> str:
        return f'{SIM_COMPLETE_TIME} {duration}s'

    with pytest.raises(TimeoutError) as exc_info:
        func(sim_time_per_iter_s)

    expected_timeout_val = f'{timeout_threshold:.{timer.precision}f}s'
    expected_taken_val = f'{(sim_time_per_iter_s * (k - 1)):.{timer.precision}f}s'

    expected_message_template = (
        f'func exceeded {expected_timeout_val} after {k - 1} iterations '
        f'(took {expected_taken_val})'
    )

    assert str(exc_info.value) == expected_message_template


def test_timeout_per_iteration(mocker: MockerFixture) -> None:
    sim_time_s = 0.2
    cfg_timeout = 0.1
    mocker.patch(
        'time.perf_counter_ns', side_effect=[0.0, sim_time_s * 1e9], autospec=True
    )

    timer.init(6, True)

    @timer.timeit(iterations=5, timeout=cfg_timeout, per_iteration=True)
    def func(duration: float) -> str:
        return f'{SIM_COMPLETE_TIME} {duration}s'

    with pytest.raises(TimeoutError) as exc_info:
        func(sim_time_s)

    assert (
        f'exceeded {cfg_timeout:.{timer.precision}f}s on iteration 1 '
        f'(took {sim_time_s:.{timer.precision}f}s)'
    ) in str(exc_info.value)


def test_timeout_with_fast_function(mock_logger: Mock, mocker: MockerFixture) -> None:
    sim_time_ms = 50.1
    sim_time_s = sim_time_ms / 1e3

    mocker.patch(
        'time.perf_counter_ns', side_effect=[0, sim_time_ms * 1e6], autospec=True
    )

    timer.init()

    @timer.timeit(timeout=1.0)
    def func(duration: float) -> str:
        return f'{SIM_COMPLETE_TIME} {duration}s'

    result = func(sim_time_s)

    mock_logger.info.assert_called_once_with(
        f'func took {sim_time_ms:.{timer.precision}f} [ms]'
    )
    assert result == f'{SIM_COMPLETE_TIME} {sim_time_s}s'


@pytest.mark.asyncio
async def test_timer_async_function(mock_logger, mocker):
    mocker.patch('asyncio.sleep', side_effect=lambda t: asyncio.sleep(0))
    timer.init(precision=6)

    @timer.timeit()
    async def fast_async(x):
        await asyncio.sleep(0.05)
        return x * 2

    result = await fast_async(10)
    assert result == 20
    assert mock_logger.info.called
    log_args = mock_logger.info.call_args[0][0]
    assert 'fast_async' in log_args
    assert re.search(r'fast_async took\s+([0-9]*\.[0-9]+)\s*\[(ns|μs)]', log_args)<|MERGE_RESOLUTION|>--- conflicted
+++ resolved
@@ -1,12 +1,8 @@
 import threading
 import asyncio
 import pytest
-<<<<<<< HEAD
-from nano_dev_utils.timers import Timer
-=======
 import logging
 import re
->>>>>>> 7bfa65e2
 
 from pytest_mock import MockerFixture
 from unittest.mock import Mock
