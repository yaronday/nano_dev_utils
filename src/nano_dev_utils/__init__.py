--- conflicted
+++ resolved
@@ -2,28 +2,19 @@
 Copyright (c) 2025 Yaron Dayan
 """
 
-<<<<<<< HEAD
-=======
 from pathlib import Path
->>>>>>> 7c4d6c27
 from importlib.metadata import version
 from .dynamic_importer import Importer
 from .timers import Timer
 from .release_ports import PortsRelease, PROXY_SERVER, INSPECTOR_CLIENT
 from .common import update
-<<<<<<< HEAD
-=======
 from .file_tree_display import FileTreeDisplay, DEFAULT_SFX
->>>>>>> 7c4d6c27
 
 timer = Timer()
 ports_release = PortsRelease()
 importer = Importer()
-<<<<<<< HEAD
-=======
 filetree_display = FileTreeDisplay(root_dir=str(Path.cwd()))
 
->>>>>>> 7c4d6c27
 
 __version__ = version('nano-dev-utils')
 
@@ -37,9 +28,6 @@
     'timer',
     'ports_release',
     'importer',
-<<<<<<< HEAD
-=======
     'filetree_display',
     'DEFAULT_SFX',
->>>>>>> 7c4d6c27
 ]