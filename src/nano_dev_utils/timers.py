--- conflicted
+++ resolved
@@ -14,10 +14,7 @@
 
 from nano_dev_utils.common import update
 
-<<<<<<< HEAD
-=======
-
->>>>>>> 7c4d6c27
+
 lgr = logging.getLogger(__name__)
 """Module-level logger. Configure using logging.basicConfig() in your application."""
 
@@ -34,12 +31,6 @@
         self.__init__(*args, **kwargs)
 
     def update(self, attrs: dict[str, Any]) -> None:
-        update(self, attrs)
-
-    def init(self, *args, **kwargs) -> None:
-        self.__init__(*args, **kwargs)
-
-    def update(self, attrs: dict) -> None:
         update(self, attrs)
 
     def timeit(
@@ -48,9 +39,6 @@
         timeout: float | None = None,
         per_iteration: bool = False,
     ) -> Callable[[Callable[P, Any]], Callable[P, Any]]:
-<<<<<<< HEAD
-        """Decorator that times sync or async function execution with optional timeout."""
-=======
         """Decorator that measures execution time for sync / async functions.
 
         Args:
@@ -61,32 +49,22 @@
         Returns:
         A decorated function that behaves identically to the original, with timing logged.
         """
->>>>>>> 7c4d6c27
 
         RP = ParamSpec('RP')
         RR = TypeVar('RR')
 
-<<<<<<< HEAD
-        def decorator(
-            func: Callable[RP, RR] | Callable[RP, Awaitable[RR]],
-        ) -> Callable[RP, Any]:
-=======
         precision = self.precision
 
         def decorator(
             func: Callable[RP, RR] | Callable[RP, Awaitable[RR]],
         ) -> Callable[RP, Any]:
             verbose = self.verbose
->>>>>>> 7c4d6c27
             if inspect.iscoroutinefunction(func):
                 async_func = cast(Callable[RP, Awaitable[RR]], func)
 
                 @wraps(func)
                 async def async_wrapper(*args: RP.args, **kwargs: RP.kwargs) -> RR:
-<<<<<<< HEAD
-=======
                     func_name = func.__name__
->>>>>>> 7c4d6c27
                     total_elapsed_ns = 0
                     result: RR | None = None
                     for i in range(1, iterations + 1):
@@ -94,14 +72,9 @@
                         result = await async_func(*args, **kwargs)
                         duration_ns = time.perf_counter_ns() - start_ns
                         total_elapsed_ns += duration_ns
-<<<<<<< HEAD
-                        self._check_timeout(
-                            func.__name__,
-=======
 
                         self._check_timeout(
                             func_name,
->>>>>>> 7c4d6c27
                             i,
                             duration_ns,
                             total_elapsed_ns,
@@ -109,16 +82,10 @@
                             per_iteration,
                         )
                     avg_elapsed_ns = total_elapsed_ns / iterations
-<<<<<<< HEAD
-                    value, unit = self._to_units(avg_elapsed_ns)
-                    msg = self._formatted_msg(
-                        func.__name__, args, kwargs, value, unit, iterations
-=======
                     duration_str = self._duration_formatter(avg_elapsed_ns, precision)
 
                     msg = self._formatted_msg(
                         func_name, args, kwargs, duration_str, iterations, verbose
->>>>>>> 7c4d6c27
                     )
                     lgr.info(msg)
                     return cast(RR, result)
@@ -129,10 +96,7 @@
 
                 @wraps(func)
                 def sync_wrapper(*args: RP.args, **kwargs: RP.kwargs) -> RR:
-<<<<<<< HEAD
-=======
                     func_name = func.__name__
->>>>>>> 7c4d6c27
                     total_elapsed_ns = 0
                     result: RR | None = None
                     for i in range(1, iterations + 1):
@@ -141,11 +105,7 @@
                         duration_ns = time.perf_counter_ns() - start_ns
                         total_elapsed_ns += duration_ns
                         self._check_timeout(
-<<<<<<< HEAD
-                            func.__name__,
-=======
                             func_name,
->>>>>>> 7c4d6c27
                             i,
                             duration_ns,
                             total_elapsed_ns,
@@ -153,15 +113,9 @@
                             per_iteration,
                         )
                     avg_elapsed_ns = total_elapsed_ns / iterations
-<<<<<<< HEAD
-                    value, unit = self._to_units(avg_elapsed_ns)
-                    msg = self._formatted_msg(
-                        func.__name__, args, kwargs, value, unit, iterations
-=======
                     duration_str = self._duration_formatter(avg_elapsed_ns, precision)
                     msg = self._formatted_msg(
                         func_name, args, kwargs, duration_str, iterations, verbose
->>>>>>> 7c4d6c27
                     )
                     lgr.info(msg)
                     return cast(RR, result)
@@ -182,53 +136,19 @@
         """Raise TimeoutError if timeout is exceeded."""
         if timeout is None:
             return
-<<<<<<< HEAD
-=======
         precision = self.precision
         timeout_exceeded = f'{func_name} exceeded {timeout:.{precision}f}s'
->>>>>>> 7c4d6c27
         if per_iteration:
             duration_s = duration_ns / 1e9
             if duration_s > timeout:
                 raise TimeoutError(
-<<<<<<< HEAD
-                    f'{func_name} exceeded {timeout:.{self.precision}f}s on '
-                    f'iteration {i} (took {duration_s:.{self.precision}f}s)'
-=======
                     f'{timeout_exceeded} on iteration {i} '
                     f'(took {duration_s:.{precision}f}s)'
->>>>>>> 7c4d6c27
                 )
         else:
             total_duration_s = total_elapsed_ns / 1e9
             if total_duration_s > timeout:
                 raise TimeoutError(
-<<<<<<< HEAD
-                    f'{func_name} exceeded {timeout:.{self.precision}f}s '
-                    f'after {i} iterations (took {total_duration_s:.{self.precision}f}s)'
-                )
-
-    def _to_units(self, avg_elapsed_ns: float) -> tuple[float, str]:
-        """Convert nanoseconds to the appropriate time unit."""
-        return next(
-            (avg_elapsed_ns / div, u)
-            for div, u in self.units
-            if avg_elapsed_ns >= div or u == 'ns'
-        )
-
-    def _formatted_msg(
-        self,
-        func_name: str,
-        args: tuple,
-        kwargs: dict,
-        value: float,
-        unit: str,
-        iterations: int,
-    ) -> str:
-        extra_info = f'{args} {kwargs} ' if self.verbose else ''
-        iter_info = f' (avg. over {iterations} runs)' if iterations > 1 else ''
-        return f'{func_name} {extra_info}took {value:.{self.precision}f} [{unit}]{iter_info}'
-=======
                     f'{timeout_exceeded} after {i} iterations '
                     f'(took {total_duration_s:.{precision}f}s)'
                 )
@@ -279,5 +199,4 @@
     ) -> str:
         extra_info = f'{args} {kwargs} ' if verbose else ''
         iter_info = f' (avg. over {iterations} runs)' if iterations > 1 else ''
-        return f'{func_name} {extra_info}took {duration_str}{iter_info}'
->>>>>>> 7c4d6c27
+        return f'{func_name} {extra_info}took {duration_str}{iter_info}'