[project]
name = "nano_dev_utils"
<<<<<<< HEAD
version = "1.2.0"
=======
version = "1.1.2"
>>>>>>> 7bfa65e2

authors = [
  { name="Yaron Dayan", email="yaronday77@gmail.com" },
]
description = "A collection of small Python utilities for developers."
readme = "README.md"
requires-python = ">=3.10"
classifiers = [
    "Programming Language :: Python :: 3",
    "Operating System :: OS Independent",
]
license = { text = "MIT" }

[project.files]
license = { path = "LICENSE" }

[project.optional-dependencies]
test = [
    "pytest>=8.2.0",
    "pytest-mock>=3.14.0",
    "pytest-asyncio>=1.2.0"
]

[project.urls]
Homepage = "https://github.com/yaronday/nano_utils"
Issues = "https://github.com/yaronday/nano_utils/issues"
license = "https://github.com/yaronday/nano_dev_utils/blob/master/LICENSE"

[build-system]
requires = ["hatchling >= 1.26"]
build-backend = "hatchling.build"
<|MERGE_RESOLUTION|>--- conflicted
+++ resolved
@@ -1,10 +1,6 @@
 [project]
 name = "nano_dev_utils"
-<<<<<<< HEAD
-version = "1.2.0"
-=======
 version = "1.1.2"
->>>>>>> 7bfa65e2
 
 authors = [
   { name="Yaron Dayan", email="yaronday77@gmail.com" },
