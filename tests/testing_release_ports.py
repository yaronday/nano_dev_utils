import unittest
from unittest.mock import patch, call
import logging
from src.nano_dev_utils import release_ports as rp

PROXY_SERVER = rp.PROXY_SERVER
CLIENT_PORT = rp.INSPECTOR_CLIENT


class TestPortsRelease(unittest.TestCase):
    PORTS_RELEASE_OBJ = 'testing_release_ports.rp.PortsRelease'

    def setUp(self):
        self.ports_release = rp.PortsRelease()
        self.mock_logger = unittest.mock.MagicMock(spec=logging.Logger)

        self.remove_file_handlers()

        patch.object(rp, 'lgr', self.mock_logger).start()
        self.addCleanup(patch.stopall)

    @staticmethod
<<<<<<< HEAD
=======
    def _encode_dict(input_dict: dict) -> bytes:
        return b' '.join(str(v).encode() for v in input_dict.values())

    @staticmethod
>>>>>>> df3ef2d2
    def remove_file_handlers():
        """Temporarily remove any file handlers from the root logger"""
        root_logger = logging.getLogger()
        existing_file_handlers = [
            handler for handler in root_logger.handlers
            if isinstance(handler, logging.FileHandler)
        ]
        for handler in existing_file_handlers:
            root_logger.removeHandler(handler)
            handler.close()

    def _mock_pid_retrieval(self, mock_popen: unittest.mock.MagicMock,
                            entry: dict,
                            port: int) -> (int, bytes):
        mock_process = unittest.mock.MagicMock()
        encoded_entry = self._encode_dict(entry)
        mock_process.communicate.return_value = (encoded_entry, '')
        mock_popen.return_value = mock_process
        pid = self.ports_release.get_pid_by_port(port)
        return pid, encoded_entry

    def tearDown(self):
        patch.stopall()

    def test_get_pid_by_port_linux_success(self):
        with patch('platform.system', return_value='Linux'):
            with patch('subprocess.Popen') as mock_popen:
<<<<<<< HEAD
                mock_process = unittest.mock.MagicMock()
                mock_process.communicate.return_value = (b"tcp6 0 0 :::8080 "
                                                         b":::* users:((\"python3\",)"
                                                         b" pid=1234 fd=4)\n", b"")
                mock_popen.return_value = mock_process
                pid = self.ports_release.get_pid_by_port(8080)
                self.assertEqual(pid, 1234)
                mock_popen.assert_called_once_with('ss -lntp | grep :8080',
=======
                # ss - lntp command response structure
                port = 8080  # local port
                peer_port = '*'
                local_addr = '::'  # :: - listening to all available interfaces
                peer_addr = '::'
                _pid = 1234
                fd = 4  # file descriptor
                ss_entry = {
                    'netid': 'tcp6',
                    'rx_q': 0,
                    'tx_q': 0,
                    'local_addr_port': f'{local_addr}:{port}',
                    'peer_addr_port': f'{peer_addr}:{peer_port}',
                    'process_name': 'users:python3',
                    'pid': f'pid={_pid}',
                    'fd': f'fd={fd}'
                }

                pid, _ = self._mock_pid_retrieval(mock_popen, ss_entry, port)
                self.assertEqual(pid, _pid)
                mock_popen.assert_called_once_with(f'ss -lntp | grep :{port}',
>>>>>>> df3ef2d2
                                                   shell=True, stdout=unittest.mock.ANY,
                                                   stderr=unittest.mock.ANY)

    def test_get_pid_by_port_windows_success(self):
        with patch('platform.system', return_value='Windows'):
            with patch('subprocess.Popen') as mock_popen:
<<<<<<< HEAD
                mock_process = unittest.mock.MagicMock()
                mock_process.communicate.return_value = (b"TCP    0.0.0.0:"
                                                         b"9000           "
                                                         b"0.0.0.0:0"
                                                         b"              "
                                                         b"LISTENING"
                                                         b"       5678\n", b"")
                mock_popen.return_value = mock_process
                pid = self.ports_release.get_pid_by_port(9000)
                self.assertEqual(pid, 5678)
                mock_popen.assert_called_once_with('netstat -ano | findstr :9000',
=======
                # netstat -ano command response structure (Windows)
                port = 9000
                _pid = 5678
                netstat_entry = {
                    'protocol': 'TCP',
                    'local_addr_and_port ': f'0.0.0.0:{port}',
                    'remote_addr_and_port': '0.0.0.0:0',
                    'state_and_pid': f'LISTENING {_pid}\n',
                }

                pid, _ = self._mock_pid_retrieval(mock_popen, netstat_entry, port)
                self.assertEqual(pid, _pid)
                mock_popen.assert_called_once_with(f'netstat -ano | findstr :{port}',
>>>>>>> df3ef2d2
                                                   shell=True, stdout=unittest.mock.ANY,
                                                   stderr=unittest.mock.ANY)

    def test_get_pid_by_port_darwin_success(self):
        with patch('platform.system', return_value='Darwin'):
            with patch('subprocess.Popen') as mock_popen:
<<<<<<< HEAD
                mock_process = unittest.mock.MagicMock()
                mock_process.communicate.return_value = (b"python3     "
                                                         b"1111 user   "
                                                         b"10u  IPv4 "
                                                         b"0xabcdef0123456789"
                                                         b"      0t0  TCP *:"
                                                         b"7000 (LISTEN)\n", b"")
                mock_popen.return_value = mock_process
                pid = self.ports_release.get_pid_by_port(7000)
                self.assertEqual(pid, 1111)
                mock_popen.assert_called_once_with('lsof -i :7000',
=======
                # lsof -i command response structure (MacOS)
                port = 7000
                _pid = 1111
                lsof_entry = {
                    'command': 'python3',  # Process name
                    'pid': f'{_pid}',  # Process ID (integer)
                    'user': 'user',  # User running the process
                    'fd': '10u',  # File descriptor (read/write)
                    'type': 'IPv4',  # Network connection type (IPv4/IPv6)
                    'device': '0xabcdef0123456789',  # Kernel device identifier
                    'size_off': '0t0',  # Size/offset (0 for sockets)
                    'protocol': 'TCP',  # Protocol (TCP/UDP)
                    'name': f'*:{port} (LISTEN)'  # Combined address & state (optional)
                }

                pid, _ = self._mock_pid_retrieval(mock_popen, lsof_entry, port)
                self.assertEqual(pid, _pid)
                mock_popen.assert_called_once_with(f'lsof -i :{port}',
>>>>>>> df3ef2d2
                                                   shell=True, stdout=unittest.mock.ANY,
                                                   stderr=unittest.mock.ANY)

    def test_get_pid_by_port_unsupported_os(self):
        with patch('platform.system', return_value='UnsupportedOS'):
            pid = self.ports_release.get_pid_by_port(1234)
            self.assertIsNone(pid)
            self.mock_logger.error.assert_called_once_with(self.ports_release.
                                                           _log_unsupported_os())

    def test_get_pid_by_port_no_process(self):
        with patch('platform.system', return_value='Linux'):
            with patch('subprocess.Popen') as mock_popen:
                mock_process = unittest.mock.MagicMock()
                mock_process.communicate.return_value = (b'', b'')
                mock_popen.return_value = mock_process
                pid = self.ports_release.get_pid_by_port(9999)
                self.assertIsNone(pid)

    def test_get_pid_by_port_command_error(self):
        with patch('platform.system', return_value='Linux'):
            with patch('subprocess.Popen') as mock_popen:
                err = 'Error occurred'
                mock_process = unittest.mock.MagicMock()
                mock_process.communicate.return_value = (b'', err.encode())
                mock_popen.return_value = mock_process
                pid = self.ports_release.get_pid_by_port(80)
                self.assertIsNone(pid)
                self.mock_logger.error.assert_called_once_with(f'Error running command: {err}')

    def test_get_pid_by_port_parse_error(self):
        with patch('platform.system', return_value='Linux'):
            with patch('subprocess.Popen') as mock_popen:
                # ss - lntp command response structure
                port = 8080  # local port
                peer_port = '*'
                local_addr = '::'  # :: - listening to all available interfaces
                peer_addr = '::'
                _pid = 'invalid'
                fd = 4  # file descriptor
                ss_entry = {
                    'netid': 'tcp6',
                    'rx_q': 0,
                    'tx_q': 0,
                    'local_addr_port': f'{local_addr}:{port}',
                    'peer_addr_port': f'{peer_addr}:{peer_port}',
                    'process_name': 'users:python3',
                    'pid': f'pid={_pid}',
                    'fd': f'fd={fd}'
                }

                pid, enc_entry = self._mock_pid_retrieval(mock_popen, ss_entry, port)
                self.assertIsNone(pid)
                self.mock_logger.error.assert_called_once_with(
                    f'Could not parse PID from line: {enc_entry.decode()}')

    def test_get_pid_by_port_unexpected_exception(self):
        with patch('platform.system', return_value='Linux'):
            with patch('subprocess.Popen', side_effect=Exception("Unexpected")):
                port = 1234
                pid = self.ports_release.get_pid_by_port(port)
                self.assertIsNone(pid)
                self.mock_logger.error.assert_called_once_with("An unexpected "
                                                               "error occurred: Unexpected")

    def test_kill_process_success(self):
        with patch('platform.system', return_value='Linux'):
            with patch('subprocess.Popen') as mock_popen:
                port = 5678
                mock_process = unittest.mock.MagicMock()
                mock_process.returncode = 0
                mock_process.communicate.return_value = (b'', b'')
                mock_popen.return_value = mock_process
                result = self.ports_release.kill_process(port)
                self.assertTrue(result)
                mock_popen.assert_called_once_with(f'kill -9 {port}',
                                                   shell=True, stderr=unittest.mock.ANY)

    def test_kill_process_fail(self):
        pid = 1234
        err = 'Access denied'
        with patch('platform.system', return_value='Windows'):
            with patch('subprocess.Popen') as mock_popen:
                mock_process = unittest.mock.MagicMock()
                mock_process.returncode = 1
                mock_process.communicate.return_value = (b'', err.encode())
                mock_popen.return_value = mock_process
                result = self.ports_release.kill_process(pid)
                self.assertFalse(result)
                self.mock_logger.error.assert_called_once_with(self.ports_release.
                                                               _log_terminate_failed(pid=pid, error="Access denied"))

    def test_kill_process_unsupported_os(self):
        with patch('platform.system', return_value='UnsupportedOS'):
            pid = 9999
            result = self.ports_release.kill_process(pid)
            self.assertFalse(result)
            self.mock_logger.error.assert_called_once_with(self.ports_release.
                                                           _log_unsupported_os())

    def test_kill_process_unexpected_exception(self):
        err = Exception("Another error")
        with (patch('platform.system', return_value='Linux')):
            with patch('subprocess.Popen',
                       side_effect=err):
                pid = 4321
                result = self.ports_release.kill_process(pid)
                self.assertFalse(result)
                self.mock_logger.error.assert_called_once_with(self.ports_release.
                                                               _log_unexpected_error(err))
                
    @patch(f'{PORTS_RELEASE_OBJ}.get_pid_by_port')
    @patch(f'{PORTS_RELEASE_OBJ}.kill_process')
    def test_release_all_default_ports_success(self, mock_kill, mock_get_pid):
        pid1, pid2 = 1111, 2222
        mock_get_pid.side_effect = [pid1, pid2]
        mock_kill.side_effect = [True, True]
        self.ports_release.release_all()
        mock_get_pid.assert_has_calls([call(PROXY_SERVER), call(CLIENT_PORT)])
        mock_kill.assert_has_calls([call(pid1), call(pid2)])
        self.assertEqual(mock_get_pid.call_count, 2)
        self.assertEqual(mock_kill.call_count, 2)
        self.mock_logger.info.assert_any_call(self.ports_release.
                                              _log_process_found(PROXY_SERVER, pid1))
        self.mock_logger.info.assert_any_call(self.ports_release.
                                              _log_process_terminated(pid1, PROXY_SERVER))
        self.mock_logger.info.assert_any_call(self.ports_release.
                                              _log_process_found(CLIENT_PORT, pid2))
        self.mock_logger.info.assert_any_call(self.ports_release.
                                              _log_process_terminated(pid2, CLIENT_PORT))

    def test_release_all_invalid_port(self):
        with patch(f'{self.PORTS_RELEASE_OBJ}.get_pid_by_port') as mock_get_pid:
            with patch(f'{self.PORTS_RELEASE_OBJ}.kill_process') as mock_kill:
                # Make get_pid_by_port return None for the valid ports in this test
                ports = ["invalid", 1234, 5678]
                mock_get_pid.side_effect = [None, None]
                self.ports_release.release_all(ports=ports)
                mock_get_pid.assert_any_call(ports[1])
                mock_get_pid.assert_any_call(ports[2])
                self.assertEqual(mock_get_pid.call_count, 2)
                mock_kill.assert_not_called()
                self.mock_logger.error.assert_called_once_with(self.ports_release.
                                                               _log_invalid_port(ports[0]))

    def test_release_all_unexpected_exception(self):
        err = Exception("Release all error")
        with patch(f'{self.PORTS_RELEASE_OBJ}.'
                   f'get_pid_by_port', side_effect=err):
            port = 9010
            self.ports_release.release_all(ports=[port])
            self.mock_logger.error.assert_called_once_with(self.ports_release.
                                                           _log_unexpected_error(err))
            self.ports_release.get_pid_by_port.assert_called_once_with(port)


if __name__ == '__main__':
    unittest.main()<|MERGE_RESOLUTION|>--- conflicted
+++ resolved
@@ -20,13 +20,10 @@
         self.addCleanup(patch.stopall)
 
     @staticmethod
-<<<<<<< HEAD
-=======
     def _encode_dict(input_dict: dict) -> bytes:
         return b' '.join(str(v).encode() for v in input_dict.values())
 
     @staticmethod
->>>>>>> df3ef2d2
     def remove_file_handlers():
         """Temporarily remove any file handlers from the root logger"""
         root_logger = logging.getLogger()
@@ -54,16 +51,6 @@
     def test_get_pid_by_port_linux_success(self):
         with patch('platform.system', return_value='Linux'):
             with patch('subprocess.Popen') as mock_popen:
-<<<<<<< HEAD
-                mock_process = unittest.mock.MagicMock()
-                mock_process.communicate.return_value = (b"tcp6 0 0 :::8080 "
-                                                         b":::* users:((\"python3\",)"
-                                                         b" pid=1234 fd=4)\n", b"")
-                mock_popen.return_value = mock_process
-                pid = self.ports_release.get_pid_by_port(8080)
-                self.assertEqual(pid, 1234)
-                mock_popen.assert_called_once_with('ss -lntp | grep :8080',
-=======
                 # ss - lntp command response structure
                 port = 8080  # local port
                 peer_port = '*'
@@ -85,26 +72,12 @@
                 pid, _ = self._mock_pid_retrieval(mock_popen, ss_entry, port)
                 self.assertEqual(pid, _pid)
                 mock_popen.assert_called_once_with(f'ss -lntp | grep :{port}',
->>>>>>> df3ef2d2
                                                    shell=True, stdout=unittest.mock.ANY,
                                                    stderr=unittest.mock.ANY)
 
     def test_get_pid_by_port_windows_success(self):
         with patch('platform.system', return_value='Windows'):
             with patch('subprocess.Popen') as mock_popen:
-<<<<<<< HEAD
-                mock_process = unittest.mock.MagicMock()
-                mock_process.communicate.return_value = (b"TCP    0.0.0.0:"
-                                                         b"9000           "
-                                                         b"0.0.0.0:0"
-                                                         b"              "
-                                                         b"LISTENING"
-                                                         b"       5678\n", b"")
-                mock_popen.return_value = mock_process
-                pid = self.ports_release.get_pid_by_port(9000)
-                self.assertEqual(pid, 5678)
-                mock_popen.assert_called_once_with('netstat -ano | findstr :9000',
-=======
                 # netstat -ano command response structure (Windows)
                 port = 9000
                 _pid = 5678
@@ -118,26 +91,12 @@
                 pid, _ = self._mock_pid_retrieval(mock_popen, netstat_entry, port)
                 self.assertEqual(pid, _pid)
                 mock_popen.assert_called_once_with(f'netstat -ano | findstr :{port}',
->>>>>>> df3ef2d2
                                                    shell=True, stdout=unittest.mock.ANY,
                                                    stderr=unittest.mock.ANY)
 
     def test_get_pid_by_port_darwin_success(self):
         with patch('platform.system', return_value='Darwin'):
             with patch('subprocess.Popen') as mock_popen:
-<<<<<<< HEAD
-                mock_process = unittest.mock.MagicMock()
-                mock_process.communicate.return_value = (b"python3     "
-                                                         b"1111 user   "
-                                                         b"10u  IPv4 "
-                                                         b"0xabcdef0123456789"
-                                                         b"      0t0  TCP *:"
-                                                         b"7000 (LISTEN)\n", b"")
-                mock_popen.return_value = mock_process
-                pid = self.ports_release.get_pid_by_port(7000)
-                self.assertEqual(pid, 1111)
-                mock_popen.assert_called_once_with('lsof -i :7000',
-=======
                 # lsof -i command response structure (MacOS)
                 port = 7000
                 _pid = 1111
@@ -156,7 +115,6 @@
                 pid, _ = self._mock_pid_retrieval(mock_popen, lsof_entry, port)
                 self.assertEqual(pid, _pid)
                 mock_popen.assert_called_once_with(f'lsof -i :{port}',
->>>>>>> df3ef2d2
                                                    shell=True, stdout=unittest.mock.ANY,
                                                    stderr=unittest.mock.ANY)
 
@@ -247,7 +205,7 @@
                 result = self.ports_release.kill_process(pid)
                 self.assertFalse(result)
                 self.mock_logger.error.assert_called_once_with(self.ports_release.
-                                                               _log_terminate_failed(pid=pid, error="Access denied"))
+                                                               _log_terminate_failed(pid=pid, error=err))
 
     def test_kill_process_unsupported_os(self):
         with patch('platform.system', return_value='UnsupportedOS'):
